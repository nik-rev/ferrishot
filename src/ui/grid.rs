//! Grid allows to position items on a canvas in a grid with labels

use bon::Builder;
use iced::{
    Point, Rectangle, Size,
    advanced::graphics::geometry,
    widget::canvas::{self, Frame, Stroke},
};

use crate::rect::{PointExt, RectangleExt, StrokeExt, TextExt};

/// A cell in a grid
#[derive(Clone, Debug, Builder)]
pub struct Cell<'frame, Draw: FnOnce(&mut Frame, Rectangle)> {
    /// The closure. Determines what to draw inside of the table cell
    draw: Draw,
    /// Stroke to draw around the cell
    stroke: Option<Stroke<'frame>>,
    /// Label of the cell. Drawn above the cell
    label: Option<geometry::Text>,
    /// Description of the cell. Drawn below the cell
    description: Option<geometry::Text>,
}

impl<Draw: FnOnce(&mut Frame, Rectangle)> Cell<'_, Draw> {
    /// Draw the `Cell`
    pub fn draw(self, frame: &mut canvas::Frame, bounds: Rectangle) {
        // Stroke
        if let Some(stroke) = self.stroke {
            frame.stroke_rectangle(bounds.top_left(), bounds.size(), stroke);
        }

        // Label
        if let Some(label) = self.label {
            // center horizontally
            let label = label.position(|text_size| {
                Point::new(
                    bounds.center_x_for(text_size),
                    bounds.y - text_size.height - 4.0,
                )
            });

            frame.fill_text(label);
        }

        // Description
        if let Some(description) = self.description {
            let description = description.position(|text_size| {
                Point::new(
                    bounds.center_x_for(text_size),
                    bounds.y + bounds.height + 4.0,
                )
            });

            frame.fill_text(description);
        }

        // Draw cell contents
        (self.draw)(frame, bounds);
    }
}

/// A grid for a canvas
#[derive(Clone, Debug, Builder)]
pub struct Grid<'frame, Draw: FnOnce(&mut Frame, Rectangle)> {
    /// Top-left corner of the `Grid`
    top_left: Point,
    /// Cells of the grid
    cells: Vec<Cell<'frame, Draw>>,
    /// Column count of the grid
    columns: usize,
    /// Size of each item
    cell_size: Size,
    /// Title of the grid. Drawn above the grid
    title: Option<(geometry::Text, f32)>,
    /// Description of the grid. Drawn below the grid
<<<<<<< HEAD
    _description: Option<geometry::Text>,
    /// Labels of the rows
    _row_labels: Option<Vec<String>>,
    /// Labels of the columns
    _col_labels: Option<Vec<String>>,
=======
    description: Option<(geometry::Text, f32)>,
>>>>>>> bf137c24
    /// Draw red border around grid items, for debugging purposes
    #[builder(default, with = || true)]
    dbg: bool,
    /// How much space to put between each item
    #[builder(default)]
    spacing: Size,
}

impl<Draw: FnOnce(&mut Frame, Rectangle)> Grid<'_, Draw> {
    /// Region occupied by the `Grid`
    pub fn rect(&self) -> Rectangle {
        Rectangle::new(self.top_left, self.size())
    }

    /// Size of the `Grid`
    pub fn size(&self) -> Size {
        let rows = self.cells.len() / self.columns;

        Size {
            width: self.columns as f32 * self.cell_size.width
                + (self.columns as f32 - 1.0) * self.spacing.width,
            height: (rows as f32) * self.cell_size.height
                + (rows as f32 - 1.0) * self.spacing.height
                + self
                    .title
                    .as_ref()
                    .map_or(0.0, |title| title.0.size().height + title.1)
                + self
                    .description
                    .as_ref()
                    .map_or(0.0, |desc| desc.0.size().height + desc.1),
        }
    }

    /// Draw the `Grid` on the `Frame` of a `Canvas`
    pub fn draw(self, frame: &mut canvas::Frame) {
        let grid_rect = Rectangle::new(self.top_left, self.size());

        if self.dbg {
            frame.stroke_rectangle(grid_rect.top_left(), grid_rect.size(), Stroke::RED);
        }

        // how much vertical space the title takes up
        let title_vspace = self.title.map_or(0.0, |title| {
            let title_size = title.0.size();

            let text_title = title.0.position(|text_size| Point {
                x: grid_rect.center_x_for(text_size),
                y: grid_rect.y,
            });

            if self.dbg {
                frame.stroke_rectangle(text_title.position, title_size, Stroke::RED);
            }

            frame.fill_text(text_title);

            title_size.height + title.1
        });

        if let Some(desc) = self.description {
            let desc_size = desc.0.size();

            let desc = desc.0.position(|text_size| Point {
                x: grid_rect.center_x_for(text_size),
                y: grid_rect.y + grid_rect.height - text_size.height,
            });

            if self.dbg {
                frame.stroke_rectangle(desc.position, desc_size, Stroke::RED);
            }

            frame.fill_text(desc);
        }

        for (index, cell) in self.cells.into_iter().enumerate() {
            let rows_drawn = (index / self.columns) as f32;
            let cols_drawn = (index % self.columns) as f32;

            let cell_top_left = Point::new(
                cols_drawn * self.cell_size.width + self.spacing.width * cols_drawn,
                rows_drawn * self.cell_size.height
                    + self.spacing.height * rows_drawn
                    + title_vspace,
            ) + self.top_left.into_vector();

            cell.draw(frame, Rectangle::new(cell_top_left, self.cell_size));

            if self.dbg {
                frame.stroke_rectangle(cell_top_left, self.cell_size, Stroke::RED);
            }
        }
    }
}<|MERGE_RESOLUTION|>--- conflicted
+++ resolved
@@ -74,15 +74,12 @@
     /// Title of the grid. Drawn above the grid
     title: Option<(geometry::Text, f32)>,
     /// Description of the grid. Drawn below the grid
-<<<<<<< HEAD
     _description: Option<geometry::Text>,
     /// Labels of the rows
     _row_labels: Option<Vec<String>>,
     /// Labels of the columns
     _col_labels: Option<Vec<String>>,
-=======
     description: Option<(geometry::Text, f32)>,
->>>>>>> bf137c24
     /// Draw red border around grid items, for debugging purposes
     #[builder(default, with = || true)]
     dbg: bool,
